--- conflicted
+++ resolved
@@ -15,10 +15,7 @@
 import * as lookup from './lookup';
 import * as userTraits from './user-traits';
 import * as submissions from './submissions';
-<<<<<<< HEAD
-=======
 import * as memberSearch from './member-search';
->>>>>>> 0826645f
 import * as notifications from './notifications';
 
 export const services = {
@@ -36,10 +33,7 @@
   lookup,
   userTraits,
   submissions,
-<<<<<<< HEAD
-=======
   memberSearch,
->>>>>>> 0826645f
   notifications,
 };
 
