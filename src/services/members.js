--- conflicted
+++ resolved
@@ -4,13 +4,10 @@
  * members via API V3.
  */
 
-<<<<<<< HEAD
 /* global XMLHttpRequest */
 import _ from 'lodash';
+import qs from 'qs';
 import logger from '../utils/logger';
-=======
-import qs from 'qs';
->>>>>>> 89449bae
 import { getApiResponsePayloadV3 } from '../utils/tc';
 import { getApiV3 } from './api';
 
