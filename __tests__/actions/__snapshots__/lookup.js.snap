// Jest Snapshot v1, https://goo.gl/fbAQLP

exports[`Module exports 1`] = `
Object {
  "lookup": Object {
    "getAllCountriesDone": [Function],
    "getAllCountriesInit": [Function],
    "getCountriesDone": [Function],
    "getCountriesInit": [Function],
<<<<<<< HEAD
    "getManufacturersDone": [Function],
    "getManufacturersInit": [Function],
    "getModelsDone": [Function],
    "getModelsInit": [Function],
    "getOsesDone": [Function],
    "getOsesInit": [Function],
=======
    "getReviewTypesDone": [Function],
    "getReviewTypesInit": [Function],
>>>>>>> ea288ed5
    "getSkillTagsDone": [Function],
    "getSkillTagsInit": [Function],
    "getTypesDone": [Function],
    "getTypesInit": [Function],
  },
}
`;

exports[`lookup.getCountriesDone 1`] = `
Object {
  "payload": Array [
    Object {
      "country": "Afghanistan",
      "countryCode": "AFG",
    },
  ],
  "type": "LOOKUP/GET_COUNTRIES_DONE",
}
`;

exports[`lookup.getCountriesInit 1`] = `
Object {
  "type": "LOOKUP/GET_COUNTRIES_INIT",
}
`;

exports[`lookup.getSkillTagsDone 1`] = `
Object {
  "payload": Array [
    Object {
      "domain": "SKILLS",
      "id": 251,
      "name": "Jekyll",
      "status": "APPROVED",
    },
  ],
  "type": "LOOKUP/GET_SKILL_TAGS_DONE",
}
`;

exports[`lookup.getSkillTagsInit 1`] = `
Object {
  "type": "LOOKUP/GET_SKILL_TAGS_INIT",
}
`;<|MERGE_RESOLUTION|>--- conflicted
+++ resolved
@@ -7,17 +7,14 @@
     "getAllCountriesInit": [Function],
     "getCountriesDone": [Function],
     "getCountriesInit": [Function],
-<<<<<<< HEAD
     "getManufacturersDone": [Function],
     "getManufacturersInit": [Function],
     "getModelsDone": [Function],
     "getModelsInit": [Function],
     "getOsesDone": [Function],
     "getOsesInit": [Function],
-=======
     "getReviewTypesDone": [Function],
     "getReviewTypesInit": [Function],
->>>>>>> ea288ed5
     "getSkillTagsDone": [Function],
     "getSkillTagsInit": [Function],
     "getTypesDone": [Function],
