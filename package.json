--- conflicted
+++ resolved
@@ -31,11 +31,7 @@
     "lint:js": "./node_modules/.bin/eslint --ext .js,.jsx .",
     "test": "npm run lint && npm run jest"
   },
-<<<<<<< HEAD
-  "version": "0.5.0-2",
-=======
-  "version": "0.4.9",
->>>>>>> daf98223
+  "version": "0.5.0-3",
   "dependencies": {
     "auth0-js": "^6.8.4",
     "isomorphic-fetch": "^2.2.1",
